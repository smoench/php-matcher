<?php
namespace Coduo\PHPMatcher\Tests;

use Coduo\PHPMatcher\Matcher\ArrayMatcher;
<<<<<<< HEAD
use Coduo\PHPMatcher\Matcher\CaptureMatcher;
=======
use Coduo\PHPMatcher\Matcher\CallbackMatcher;
>>>>>>> 60f49c0a
use Coduo\PHPMatcher\Matcher\ChainMatcher;
use Coduo\PHPMatcher\Matcher\ExpressionMatcher;
use Coduo\PHPMatcher\Matcher\JsonMatcher;
use Coduo\PHPMatcher\Matcher\ScalarMatcher;
use Coduo\PHPMatcher\Matcher\TypeMatcher;
use Coduo\PHPMatcher\Matcher\WildcardMatcher;
use Coduo\PHPMatcher\Matcher;

class MatcherTest extends \PHPUnit_Framework_TestCase
{
    /**
     * @var Matcher
     */
    protected $matcher;

<<<<<<< HEAD
    protected $arrayValue;

    protected $captureMatcher;

=======
>>>>>>> 60f49c0a
    public function setUp()
    {
        $this->captureMatcher = new CaptureMatcher();

        $scalarMatchers = new ChainMatcher(array(
            new CallbackMatcher(),
            new ExpressionMatcher(),
            $this->captureMatcher,
            new CaptureMatcher(),
            new TypeMatcher(),
            new ScalarMatcher(),
            new WildcardMatcher()
        ));

        $arrayMatcher = new ArrayMatcher($scalarMatchers);

        $this->matcher = new Matcher(new ChainMatcher(array(
            $scalarMatchers,
            $arrayMatcher,
            new JsonMatcher($arrayMatcher)
        )));
    }

    public function test_matcher_with_array_value()
    {
        $value = array(
            'users' => array(
                array(
                    'id' => 1,
                    'firstName' => 'Norbert',
                    'lastName' => 'Orzechowicz',
                    'enabled' => true
                ),
                array(
                    'id' => 2,
                    'firstName' => 'Michał',
                    'lastName' => 'Dąbrowski',
                    'enabled' => true,
                )
            ),
            'readyToUse' => true,
            'data' => new \stdClass(),
        );

        $expecation = array(
            'users' => array(
                array(
                    'id' => '@integer@',
                    'firstName' => '@string@',
                    'lastName' => 'Orzechowicz',
                    'enabled' => '@boolean@'
                ),
                array(
                    'id' => '@integer@',
                    'firstName' => '@string@',
                    'lastName' => 'Dąbrowski',
                    'enabled' => '@boolean@',
                )
            ),
            'readyToUse' => true,
            'data' => '@wildcard@',
        );

        $this->assertTrue($this->matcher->match($value, $expecation));
        $this->assertTrue(match($value, $expecation));
    }

    /**
     * @dataProvider scalarValues
     */
    public function test_matcher_with_scalar_values($value, $pattern)
    {
        $this->assertTrue($this->matcher->match($value, $pattern));
        $this->assertTrue(match($value, $pattern));
    }

    public function scalarValues()
    {
        return array(
            array('Norbert Orzechowicz', '@string@'),
            array(6.66, '@double@'),
            array(1, '@integer@'),
            array(array('foo'), '@array@')
        );
    }

    public function test_matcher_with_json()
    {
        $json = '
        {
            "users":[
                {
                    "id": 131,
                    "firstName": "Norbert",
                    "lastName": "Orzechowicz",
                    "enabled": true,
                    "roles": ["ROLE_DEVELOPER"]
                },
                {
                    "id": 132,
                    "firstName": "Michał",
                    "lastName": "Dąbrowski",
                    "enabled": false,
                    "roles": ["ROLE_DEVELOPER"]
                }
            ],
            "prevPage": "http:\/\/example.com\/api\/users\/1?limit=2",
            "nextPage": "http:\/\/example.com\/api\/users\/3?limit=2"
        }';
        $jsonPattern = '
        {
            "users":[
                {
                    "id": "@integer@",
                    "firstName":"Norbert",
                    "lastName":"Orzechowicz",
                    "enabled": "@boolean@",
                    "roles": "@array@"
                },
                {
                    "id": "@integer@",
                    "firstName": "Michał",
                    "lastName": "Dąbrowski",
                    "enabled": "expr(value == false)",
                    "roles": "@array@"
                }
            ],
            "prevPage": "@string@",
            "nextPage": "@string@"
        }';

        $this->assertTrue($this->matcher->match($json, $jsonPattern));
        $this->assertTrue(match($json, $jsonPattern));
    }

<<<<<<< HEAD
    public function test_matcher_with_captures()
    {
        $this->assertTrue($this->matcher->match(
            array('foo' => 'bar', 'user' => array('id' => 5)),
            array('foo' => 'bar', 'user' => array('id' => ':uid:'))
        ));
        $this->assertEquals($this->captureMatcher['uid'], 5);
=======
    function test_matcher_with_callback()
    {
        $this->assertTrue($this->matcher->match('test', function($value) { return $value === 'test';}));
        $this->assertFalse($this->matcher->match('test', function($value) { return $value !== 'test';}));
    }

    function test_matcher_with_wildcard()
    {
        $this->assertTrue($this->matcher->match('test', '@*@'));
        $this->assertTrue($this->matcher->match('test', '@wildcard@'));
>>>>>>> 60f49c0a
    }
}<|MERGE_RESOLUTION|>--- conflicted
+++ resolved
@@ -2,11 +2,8 @@
 namespace Coduo\PHPMatcher\Tests;
 
 use Coduo\PHPMatcher\Matcher\ArrayMatcher;
-<<<<<<< HEAD
 use Coduo\PHPMatcher\Matcher\CaptureMatcher;
-=======
 use Coduo\PHPMatcher\Matcher\CallbackMatcher;
->>>>>>> 60f49c0a
 use Coduo\PHPMatcher\Matcher\ChainMatcher;
 use Coduo\PHPMatcher\Matcher\ExpressionMatcher;
 use Coduo\PHPMatcher\Matcher\JsonMatcher;
@@ -22,13 +19,10 @@
      */
     protected $matcher;
 
-<<<<<<< HEAD
     protected $arrayValue;
 
     protected $captureMatcher;
 
-=======
->>>>>>> 60f49c0a
     public function setUp()
     {
         $this->captureMatcher = new CaptureMatcher();
@@ -164,7 +158,6 @@
         $this->assertTrue(match($json, $jsonPattern));
     }
 
-<<<<<<< HEAD
     public function test_matcher_with_captures()
     {
         $this->assertTrue($this->matcher->match(
@@ -172,7 +165,8 @@
             array('foo' => 'bar', 'user' => array('id' => ':uid:'))
         ));
         $this->assertEquals($this->captureMatcher['uid'], 5);
-=======
+    }
+    
     function test_matcher_with_callback()
     {
         $this->assertTrue($this->matcher->match('test', function($value) { return $value === 'test';}));
@@ -183,6 +177,5 @@
     {
         $this->assertTrue($this->matcher->match('test', '@*@'));
         $this->assertTrue($this->matcher->match('test', '@wildcard@'));
->>>>>>> 60f49c0a
     }
 }